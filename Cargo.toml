--- conflicted
+++ resolved
@@ -42,8 +42,7 @@
 wgpu = "0.12"
 glyph_brush = "0.7"
 winit = "0.26"
-<<<<<<< HEAD
-image = { version = "0.23.12", default-features = false, features = [
+image = { version = "0.24", default-features = false, features = [
    "gif",
    "png",
    "pnm",
@@ -53,15 +52,11 @@
    "bmp",
    "dxt",
 ] }
-rodio = { version = "0.14", optional = true, default-features = false, features = [
+rodio = { version = "0.15", optional = true, default-features = false, features = [
    "flac",
    "vorbis",
    "wav",
 ] }
-=======
-image = { version = "0.24", default-features = false, features = ["gif", "png", "pnm", "tga", "tiff", "webp", "bmp", "dxt"] }
-rodio = { version = "0.15", optional = true, default-features = false, features = ["flac", "vorbis", "wav"] }
->>>>>>> ab8e9e81
 serde = "1"
 serde_derive = "1"
 toml = "0.5"
