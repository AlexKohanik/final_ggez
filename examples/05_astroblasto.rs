//! An Asteroids-ish example game to show off ggez.
//! The idea is that this game is simple but still
//! non-trivial enough to be interesting.

use getrandom;
use ggez;
use ggez::audio;
use ggez::audio::SoundSource;
use ggez::conf;
use ggez::event::{self, EventHandler, KeyCode, KeyMods};
use ggez::graphics;
use ggez::nalgebra as na;
use ggez::timer;
use ggez::{Context, ContextBuilder, GameResult};
<<<<<<< HEAD
use glam::*;
use oorandom::Rand32;
=======
use rand;
>>>>>>> 2e4c162b

use std::env;
use std::path;

type Point2 = Vec2;
type Vector2 = Vec2;

/// *********************************************************************
/// Basic stuff, make some helpers for vector functions.
/// We use the nalgebra math library to provide lots of
/// math stuff.  This just adds some helpers.
/// **********************************************************************

/// Create a unit vector representing the
/// given angle (in radians)
fn vec_from_angle(angle: f32) -> Vector2 {
    let vx = angle.sin();
    let vy = angle.cos();
    Vector2::new(vx, vy)
}

/// Makes a random `Vector2` with the given max magnitude.
fn random_vec(rng: &mut Rand32, max_magnitude: f32) -> Vector2 {
    let angle = rng.rand_float() * 2.0 * std::f32::consts::PI;
    let mag = rng.rand_float() * max_magnitude;
    vec_from_angle(angle) * (mag)
}

/// *********************************************************************
/// Now we define our Actors.
/// An Actor is anything in the game world.
/// We're not *quite* making a real entity-component system but it's
/// pretty close.  For a more complicated game you would want a
/// real ECS, but for this it's enough to say that all our game objects
/// contain pretty much the same data.
/// **********************************************************************
#[derive(Debug)]
enum ActorType {
    Player,
    Rock,
    Shot,
}

#[derive(Debug)]
struct Actor {
    tag: ActorType,
    pos: Point2,
    facing: f32,
    velocity: Vector2,
    ang_vel: f32,
    bbox_size: f32,

    // I am going to lazily overload "life" with a
    // double meaning:
    // for shots, it is the time left to live,
    // for players and rocks, it is the actual hit points.
    life: f32,
}

const PLAYER_LIFE: f32 = 1.0;
const SHOT_LIFE: f32 = 2.0;
const ROCK_LIFE: f32 = 1.0;

const PLAYER_BBOX: f32 = 12.0;
const ROCK_BBOX: f32 = 12.0;
const SHOT_BBOX: f32 = 6.0;

const MAX_ROCK_VEL: f32 = 50.0;

/// *********************************************************************
/// Now we have some constructor functions for different game objects.
/// **********************************************************************

fn create_player() -> Actor {
    Actor {
        tag: ActorType::Player,
        pos: Point2::zero(),
        facing: 0.,
        velocity: Vector2::zero(),
        ang_vel: 0.,
        bbox_size: PLAYER_BBOX,
        life: PLAYER_LIFE,
    }
}

fn create_rock() -> Actor {
    Actor {
        tag: ActorType::Rock,
        pos: Point2::zero(),
        facing: 0.,
        velocity: Vector2::zero(),
        ang_vel: 0.,
        bbox_size: ROCK_BBOX,
        life: ROCK_LIFE,
    }
}

fn create_shot() -> Actor {
    Actor {
        tag: ActorType::Shot,
        pos: Point2::zero(),
        facing: 0.,
        velocity: Vector2::zero(),
        ang_vel: SHOT_ANG_VEL,
        bbox_size: SHOT_BBOX,
        life: SHOT_LIFE,
    }
}

/// Create the given number of rocks.
/// Makes sure that none of them are within the
/// given exclusion zone (nominally the player)
/// Note that this *could* create rocks outside the
/// bounds of the playing field, so it should be
/// called before `wrap_actor_position()` happens.
fn create_rocks(
    rng: &mut Rand32,
    num: i32,
    exclusion: Point2,
    min_radius: f32,
    max_radius: f32,
) -> Vec<Actor> {
    assert!(max_radius > min_radius);
    let new_rock = |_| {
        let mut rock = create_rock();
        let r_angle = rng.rand_float() * 2.0 * std::f32::consts::PI;
        let r_distance = rng.rand_float() * (max_radius - min_radius) + min_radius;
        rock.pos = exclusion + vec_from_angle(r_angle) * r_distance;
        rock.velocity = random_vec(rng, MAX_ROCK_VEL);
        rock
    };
    (0..num).map(new_rock).collect()
}

/// *********************************************************************
/// Now we make functions to handle physics.  We do simple Newtonian
/// physics (so we do have inertia), and cap the max speed so that we
/// don't have to worry too much about small objects clipping through
/// each other.
///
/// Our unit of world space is simply pixels, though we do transform
/// the coordinate system so that +y is up and -y is down.
/// **********************************************************************

/// How fast shots move.
const SHOT_SPEED: f32 = 200.0;
/// Angular velocity of how fast shots rotate.
const SHOT_ANG_VEL: f32 = 0.1;

/// Acceleration in pixels per second.
const PLAYER_THRUST: f32 = 100.0;
/// Rotation in radians per second.
const PLAYER_TURN_RATE: f32 = 3.0;
/// Refire delay between shots, in seconds.
const PLAYER_SHOT_TIME: f32 = 0.5;

fn player_handle_input(actor: &mut Actor, input: &InputState, dt: f32) {
    actor.facing += dt * PLAYER_TURN_RATE * input.xaxis;

    if input.yaxis > 0.0 {
        player_thrust(actor, dt);
    }
}

fn player_thrust(actor: &mut Actor, dt: f32) {
    let direction_vector = vec_from_angle(actor.facing);
    let thrust_vector = direction_vector * (PLAYER_THRUST);
    actor.velocity += thrust_vector * (dt);
}

const MAX_PHYSICS_VEL: f32 = 250.0;

fn update_actor_position(actor: &mut Actor, dt: f32) {
    // Clamp the velocity to the max efficiently
    let norm_sq = actor.velocity.length_squared();
    if norm_sq > MAX_PHYSICS_VEL.powi(2) {
        actor.velocity = actor.velocity / norm_sq.sqrt() * MAX_PHYSICS_VEL;
    }
    let dv = actor.velocity * dt;
    actor.pos += dv;
    actor.facing += actor.ang_vel;
}

/// Takes an actor and wraps its position to the bounds of the
/// screen, so if it goes off the left side of the screen it
/// will re-enter on the right side and so on.
fn wrap_actor_position(actor: &mut Actor, sx: f32, sy: f32) {
    // Wrap screen
    let screen_x_bounds = sx / 2.0;
    let screen_y_bounds = sy / 2.0;
    if actor.pos.x() > screen_x_bounds {
        actor.pos -= Vec2::new(sx, 0.0);
    } else if actor.pos.x() < -screen_x_bounds {
        actor.pos += Vec2::new(sx, 0.0);
    };
    if actor.pos.y() > screen_y_bounds {
        actor.pos -= Vec2::new(0.0, sy);
    } else if actor.pos.y() < -screen_y_bounds {
        actor.pos += Vec2::new(0.0, sy);
    }
}

fn handle_timed_life(actor: &mut Actor, dt: f32) {
    actor.life -= dt;
}

/// Translates the world coordinate system, which
/// has Y pointing up and the origin at the center,
/// to the screen coordinate system, which has Y
/// pointing downward and the origin at the top-left,
fn world_to_screen_coords(screen_width: f32, screen_height: f32, point: Point2) -> Point2 {
    let x = point.x() + screen_width / 2.0;
    let y = screen_height - (point.y() + screen_height / 2.0);
    Point2::new(x, y)
}

/// **********************************************************************
/// So that was the real meat of our game.  Now we just need a structure
/// to contain the images, sounds, etc. that we need to hang on to; this
/// is our "asset management system".  All the file names and such are
/// just hard-coded.
/// **********************************************************************

struct Assets {
    player_image: graphics::Image,
    shot_image: graphics::Image,
    rock_image: graphics::Image,
    font: graphics::Font,
    shot_sound: audio::Source,
    hit_sound: audio::Source,
}

impl Assets {
    fn new(ctx: &mut Context) -> GameResult<Assets> {
        let player_image = graphics::Image::new(ctx, "/player.png")?;
        let shot_image = graphics::Image::new(ctx, "/shot.png")?;
        let rock_image = graphics::Image::new(ctx, "/rock.png")?;
        let font = graphics::Font::new(ctx, "/LiberationMono-Regular.ttf")?;

        let shot_sound = audio::Source::new(ctx, "/pew.ogg")?;
        let hit_sound = audio::Source::new(ctx, "/boom.ogg")?;

        Ok(Assets {
            player_image,
            shot_image,
            rock_image,
            font,
            shot_sound,
            hit_sound,
        })
    }

    fn actor_image(&mut self, actor: &Actor) -> &mut graphics::Image {
        match actor.tag {
            ActorType::Player => &mut self.player_image,
            ActorType::Rock => &mut self.rock_image,
            ActorType::Shot => &mut self.shot_image,
        }
    }
}

/// **********************************************************************
/// The `InputState` is exactly what it sounds like, it just keeps track of
/// the user's input state so that we turn keyboard events into something
/// state-based and device-independent.
/// **********************************************************************
#[derive(Debug)]
struct InputState {
    xaxis: f32,
    yaxis: f32,
    fire: bool,
}

impl Default for InputState {
    fn default() -> Self {
        InputState {
            xaxis: 0.0,
            yaxis: 0.0,
            fire: false,
        }
    }
}

/// **********************************************************************
/// Now we're getting into the actual game loop.  The `MainState` is our
/// game's "global" state, it keeps track of everything we need for
/// actually running the game.
///
/// We simply keep game objects in a vector for each actor type, and we
/// probably mingle gameplay-state (like score) and hardware-state
/// (like `input`) a little more than we should, but for something
/// this small it hardly matters.
/// **********************************************************************

struct MainState {
    player: Actor,
    shots: Vec<Actor>,
    rocks: Vec<Actor>,
    level: i32,
    score: i32,
    assets: Assets,
    screen_width: f32,
    screen_height: f32,
    input: InputState,
    player_shot_timeout: f32,
    rng: Rand32,
}

impl MainState {
    fn new(ctx: &mut Context) -> GameResult<MainState> {
        println!("Game resource path: {:?}", ctx.filesystem);

        print_instructions();

        // Seed our RNG
        let mut seed: [u8; 8] = [0; 8];
        getrandom::getrandom(&mut seed[..]).expect("Could not create RNG seed");
        let mut rng = Rand32::new(u64::from_ne_bytes(seed));

        let assets = Assets::new(ctx)?;
        let player = create_player();
        let rocks = create_rocks(&mut rng, 5, player.pos, 100.0, 250.0);

        let (width, height) = graphics::drawable_size(ctx);
        let s = MainState {
            player,
            shots: Vec::new(),
            rocks,
            level: 0,
            score: 0,
            assets,
            screen_width: width,
            screen_height: height,
            input: InputState::default(),
            player_shot_timeout: 0.0,
            rng,
        };

        Ok(s)
    }

    fn fire_player_shot(&mut self, ctx: &Context) {
        self.player_shot_timeout = PLAYER_SHOT_TIME;

        let player = &self.player;
        let mut shot = create_shot();
        shot.pos = player.pos;
        shot.facing = player.facing;
        let direction = vec_from_angle(shot.facing);
        shot.velocity = SHOT_SPEED * direction;

        self.shots.push(shot);

        let _ = self.assets.shot_sound.play(ctx);
    }

    fn clear_dead_stuff(&mut self) {
        self.shots.retain(|s| s.life > 0.0);
        self.rocks.retain(|r| r.life > 0.0);
    }

    fn handle_collisions(&mut self, ctx: &Context) {
        for rock in &mut self.rocks {
            let pdistance = rock.pos - self.player.pos;
            if pdistance.length() < (self.player.bbox_size + rock.bbox_size) {
                self.player.life = 0.0;
            }
            for shot in &mut self.shots {
                let distance = shot.pos - rock.pos;
                if distance.length() < (shot.bbox_size + rock.bbox_size) {
                    shot.life = 0.0;
                    rock.life = 0.0;
                    self.score += 1;

                    let _ = self.assets.hit_sound.play(ctx);
                }
            }
        }
    }

    fn check_for_level_respawn(&mut self) {
        if self.rocks.is_empty() {
            self.level += 1;
            let r = create_rocks(&mut self.rng, self.level + 5, self.player.pos, 100.0, 250.0);
            self.rocks.extend(r);
        }
    }
}

/// **********************************************************************
/// A couple of utility functions.
/// **********************************************************************

fn print_instructions() {
    println!();
    println!("Welcome to ASTROBLASTO!");
    println!();
    println!("How to play:");
    println!("L/R arrow keys rotate your ship, up thrusts, space bar fires");
    println!();
}

fn draw_actor(
    assets: &mut Assets,
    ctx: &mut Context,
    actor: &Actor,
    world_coords: (f32, f32),
) -> GameResult {
    let (screen_w, screen_h) = world_coords;
    let pos = world_to_screen_coords(screen_w, screen_h, actor.pos);
    let image = assets.actor_image(actor);
    let drawparams = graphics::DrawParam::new()
        .dest(pos)
        .rotation(actor.facing as f32)
        .offset(Point2::new(0.5, 0.5));
    graphics::draw(ctx, image, drawparams)
}

/// **********************************************************************
/// Now we implement the `EventHandler` trait from `ggez::event`, which provides
/// ggez with callbacks for updating and drawing our game, as well as
/// handling input events.
/// **********************************************************************
impl EventHandler for MainState {
    fn update(&mut self, ctx: &mut Context) -> GameResult {
        const DESIRED_FPS: u32 = 60;

        while timer::check_update_time(ctx, DESIRED_FPS) {
            let seconds = 1.0 / (DESIRED_FPS as f32);

            // Update the player state based on the user input.
            player_handle_input(&mut self.player, &self.input, seconds);
            self.player_shot_timeout -= seconds;
            if self.input.fire && self.player_shot_timeout < 0.0 {
                self.fire_player_shot(ctx);
            }

            // Update the physics for all actors.
            // First the player...
            update_actor_position(&mut self.player, seconds);
            wrap_actor_position(
                &mut self.player,
                self.screen_width as f32,
                self.screen_height as f32,
            );

            // Then the shots...
            for act in &mut self.shots {
                update_actor_position(act, seconds);
                wrap_actor_position(act, self.screen_width as f32, self.screen_height as f32);
                handle_timed_life(act, seconds);
            }

            // And finally the rocks.
            for act in &mut self.rocks {
                update_actor_position(act, seconds);
                wrap_actor_position(act, self.screen_width as f32, self.screen_height as f32);
            }

            // Handle the results of things moving:
            // collision detection, object death, and if
            // we have killed all the rocks in the level,
            // spawn more of them.
            self.handle_collisions(ctx);

            self.clear_dead_stuff();

            self.check_for_level_respawn();

            // Finally we check for our end state.
            // I want to have a nice death screen eventually,
            // but for now we just quit.
            if self.player.life <= 0.0 {
                println!("Game over!");
                let _ = event::quit(ctx);
            }
        }

        Ok(())
    }

    fn draw(&mut self, ctx: &mut Context) -> GameResult {
        // Our drawing is quite simple.
        // Just clear the screen...
        graphics::clear(ctx, graphics::BLACK);

        // Loop over all objects drawing them...
        {
            let assets = &mut self.assets;
            let coords = (self.screen_width, self.screen_height);

            let p = &self.player;
            draw_actor(assets, ctx, p, coords)?;

            for s in &self.shots {
                draw_actor(assets, ctx, s, coords)?;
            }

            for r in &self.rocks {
                draw_actor(assets, ctx, r, coords)?;
            }
        }

        // And draw the GUI elements in the right places.
        let level_dest = Point2::new(10.0, 10.0);
        let score_dest = Point2::new(200.0, 10.0);

        let level_str = format!("Level: {}", self.level);
        let score_str = format!("Score: {}", self.score);
        let level_display = graphics::Text::new((level_str, self.assets.font, 32.0));
        let score_display = graphics::Text::new((score_str, self.assets.font, 32.0));
        graphics::draw(ctx, &level_display, (level_dest, 0.0, graphics::WHITE))?;
        graphics::draw(ctx, &score_display, (score_dest, 0.0, graphics::WHITE))?;

        // Then we flip the screen...
        graphics::present(ctx)?;

        // And yield the timeslice
        // This tells the OS that we're done using the CPU but it should
        // get back to this program as soon as it can.
        // This ideally prevents the game from using 100% CPU all the time
        // even if vsync is off.
        // The actual behavior can be a little platform-specific.
        timer::yield_now();
        Ok(())
    }

    // Handle key events.  These just map keyboard events
    // and alter our input state appropriately.
    fn key_down_event(
        &mut self,
        ctx: &mut Context,
        keycode: KeyCode,
        _keymod: KeyMods,
        _repeat: bool,
    ) {
        match keycode {
            KeyCode::Up => {
                self.input.yaxis = 1.0;
            }
            KeyCode::Left => {
                self.input.xaxis = -1.0;
            }
            KeyCode::Right => {
                self.input.xaxis = 1.0;
            }
            KeyCode::Space => {
                self.input.fire = true;
            }
            KeyCode::P => {
                let img = graphics::screenshot(ctx).expect("Could not take screenshot");
                img.encode(ctx, graphics::ImageFormat::Png, "/screenshot.png")
                    .expect("Could not save screenshot");
            }
            KeyCode::Escape => event::quit(ctx),
            _ => (), // Do nothing
        }
    }

    fn key_up_event(&mut self, _ctx: &mut Context, keycode: KeyCode, _keymod: KeyMods) {
        match keycode {
            KeyCode::Up => {
                self.input.yaxis = 0.0;
            }
            KeyCode::Left | KeyCode::Right => {
                self.input.xaxis = 0.0;
            }
            KeyCode::Space => {
                self.input.fire = false;
            }
            _ => (), // Do nothing
        }
    }
}

/// **********************************************************************
/// Finally our main function!  Which merely sets up a config and calls
/// `ggez::event::run()` with our `EventHandler` type.
/// **********************************************************************

pub fn main() -> GameResult {
    // We add the CARGO_MANIFEST_DIR/resources to the resource paths
    // so that ggez will look in our cargo project directory for files.
    let resource_dir = if let Ok(manifest_dir) = env::var("CARGO_MANIFEST_DIR") {
        let mut path = path::PathBuf::from(manifest_dir);
        path.push("resources");
        path
    } else {
        path::PathBuf::from("./resources")
    };

    let cb = ContextBuilder::new("astroblasto", "ggez")
        .window_setup(conf::WindowSetup::default().title("Astroblasto!"))
        .window_mode(conf::WindowMode::default().dimensions(640.0, 480.0))
        .add_resource_path(resource_dir);

    let (mut ctx, events_loop) = cb.build()?;

    let game = MainState::new(&mut ctx)?;
    event::run(ctx, events_loop, game)
}<|MERGE_RESOLUTION|>--- conflicted
+++ resolved
@@ -9,15 +9,10 @@
 use ggez::conf;
 use ggez::event::{self, EventHandler, KeyCode, KeyMods};
 use ggez::graphics;
-use ggez::nalgebra as na;
 use ggez::timer;
 use ggez::{Context, ContextBuilder, GameResult};
-<<<<<<< HEAD
 use glam::*;
 use oorandom::Rand32;
-=======
-use rand;
->>>>>>> 2e4c162b
 
 use std::env;
 use std::path;
@@ -27,7 +22,7 @@
 
 /// *********************************************************************
 /// Basic stuff, make some helpers for vector functions.
-/// We use the nalgebra math library to provide lots of
+/// We use the glam math library to provide lots of
 /// math stuff.  This just adds some helpers.
 /// **********************************************************************
 
