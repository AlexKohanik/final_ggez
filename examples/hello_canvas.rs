--- conflicted
+++ resolved
@@ -5,13 +5,8 @@
 
 use ggez::event;
 use ggez::graphics::{self, Color};
-<<<<<<< HEAD
-use ggez::nalgebra as na;
-use ggez::{Context, GameResult};
-=======
 use ggez::{Context, GameResult};
 use glam::*;
->>>>>>> 1000695c
 use std::env;
 use std::path;
 
