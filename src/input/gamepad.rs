//! Gamepad utility functions.
//!
//! This is going to be a bit of a work-in-progress as gamepad input
//! gets fleshed out.  The `gilrs` crate needs help to add better
//! cross-platform support.  Why not give it a hand?
<<<<<<< HEAD

use crate::error::GameResult;
=======
#![cfg(feature = "gamepad")]

>>>>>>> 8e9c1dda
use gilrs::ConnectedGamepadsIterator;
use std::fmt;

pub use gilrs::{self, Event, Gamepad, Gilrs};

/// A unique identifier for a particular GamePad
#[derive(Copy, Clone, Debug, PartialEq, Eq, Hash)]
pub struct GamepadId(pub(crate) gilrs::GamepadId);

<<<<<<< HEAD
/// Trait object defining a gamepad/joystick context.
pub trait GamepadContext {
    /// Returns a gamepad event.
    fn next_event(&mut self) -> Option<Event>;

    /// returns the `Gamepad` associated with an id.
    fn gamepad(&self, id: GamepadId) -> Gamepad;

    /// returns an iterator over the connected `Gamepad`s.
    fn gamepads(&self) -> GamepadsIterator;
}
=======
use crate::context::Context;
use crate::error::GameResult;
>>>>>>> 8e9c1dda

/// A structure that contains gamepad state using `gilrs`.
pub struct GamepadContext {
    pub(crate) gilrs: Gilrs,
}

impl fmt::Debug for GamepadContext {
    fn fmt(&self, f: &mut fmt::Formatter) -> fmt::Result {
        write!(f, "<GilrsGamepadContext: {:p}>", self)
    }
}

impl GamepadContext {
    pub(crate) fn new() -> GameResult<Self> {
        let gilrs = Gilrs::new()?;
        Ok(GamepadContext { gilrs })
    }
}

impl From<Gilrs> for GamepadContext {
    /// Converts from a `Gilrs` custom instance to a `GilrsGamepadContext`
    fn from(gilrs: Gilrs) -> Self {
        Self { gilrs }
    }
}

impl GamepadContext {
    /// Returns a gamepad event.
    pub fn next_event(&mut self) -> Option<Event> {
        self.gilrs.next_event()
    }

    /// Returns the `Gamepad` associated with an `id`.
    pub fn gamepad(&self, id: GamepadId) -> Gamepad {
        self.gilrs.gamepad(id.0)
    }

    /// Return an iterator of all the `Gamepads` that are connected.
    pub fn gamepads(&self) -> GamepadsIterator {
        GamepadsIterator {
            wrapped: self.gilrs.gamepads(),
        }
    }
}

/// An iterator of the connected gamepads
pub struct GamepadsIterator<'a> {
    wrapped: ConnectedGamepadsIterator<'a>,
}

impl<'a> fmt::Debug for GamepadsIterator<'a> {
    fn fmt(&self, f: &mut fmt::Formatter) -> fmt::Result {
        write!(f, "<GamepadsIterator: {:p}>", self)
    }
}

impl<'a> Iterator for GamepadsIterator<'a> {
    type Item = (GamepadId, Gamepad<'a>);

    fn next(&mut self) -> Option<(GamepadId, Gamepad<'a>)> {
        self.wrapped.next().map(|(id, gp)| (GamepadId(id), gp))
    }
}

<<<<<<< HEAD
/// A structure that implements [`GamepadContext`](trait.GamepadContext.html)
/// but does nothing; a stub for when you don't need it or are
/// on a platform that `gilrs` doesn't support.
#[derive(Debug, Clone, Copy, Default)]
pub(crate) struct NullGamepadContext {}

impl GamepadContext for NullGamepadContext {
    fn next_event(&mut self) -> Option<Event> {
        panic!("Gamepad module disabled")
    }

    fn gamepad(&self, _id: GamepadId) -> Gamepad {
        panic!("Gamepad module disabled")
    }

    fn gamepads(&self) -> GamepadsIterator {
        panic!("Gamepad module disabled")
    }
=======
/// Returns the `Gamepad` associated with an `id`.
// TODO: Add deprecation version
#[deprecated(note = "Use `ctx.gamepad.gamepad` instead")]
pub fn gamepad(ctx: &Context, id: GamepadId) -> Gamepad {
    ctx.gamepad.gamepad(id)
}

/// Return an iterator of all the `Gamepads` that are connected.
// TODO: Add deprecation version
#[deprecated(note = "Use `ctx.gamepad.gamepads` instead")]
pub fn gamepads(ctx: &Context) -> GamepadsIterator {
    ctx.gamepad.gamepads()
>>>>>>> 8e9c1dda
}

// Properties gamepads might want:
// Number of buttons
// Number of axes
// Name/ID
// Is it connected?  (For consoles?)
// Whether or not they support vibration

/*
/// Lists all gamepads.  With metainfo, maybe?
pub fn list_gamepads() {
    unimplemented!()
}

/// Returns the state of the given axis on a gamepad.
pub fn axis() {
    unimplemented!()
}

/// Returns the state of the given button on a gamepad.
pub fn button_pressed() {
    unimplemented!()
}
*/

#[cfg(test)]
mod tests {
    use super::*;

    #[test]
    fn gilrs_init() {
        assert!(GamepadContext::new().is_ok());
    }
}<|MERGE_RESOLUTION|>--- conflicted
+++ resolved
@@ -3,13 +3,8 @@
 //! This is going to be a bit of a work-in-progress as gamepad input
 //! gets fleshed out.  The `gilrs` crate needs help to add better
 //! cross-platform support.  Why not give it a hand?
-<<<<<<< HEAD
-
-use crate::error::GameResult;
-=======
 #![cfg(feature = "gamepad")]
 
->>>>>>> 8e9c1dda
 use gilrs::ConnectedGamepadsIterator;
 use std::fmt;
 
@@ -19,22 +14,8 @@
 #[derive(Copy, Clone, Debug, PartialEq, Eq, Hash)]
 pub struct GamepadId(pub(crate) gilrs::GamepadId);
 
-<<<<<<< HEAD
-/// Trait object defining a gamepad/joystick context.
-pub trait GamepadContext {
-    /// Returns a gamepad event.
-    fn next_event(&mut self) -> Option<Event>;
-
-    /// returns the `Gamepad` associated with an id.
-    fn gamepad(&self, id: GamepadId) -> Gamepad;
-
-    /// returns an iterator over the connected `Gamepad`s.
-    fn gamepads(&self) -> GamepadsIterator;
-}
-=======
 use crate::context::Context;
 use crate::error::GameResult;
->>>>>>> 8e9c1dda
 
 /// A structure that contains gamepad state using `gilrs`.
 pub struct GamepadContext {
@@ -99,26 +80,6 @@
     }
 }
 
-<<<<<<< HEAD
-/// A structure that implements [`GamepadContext`](trait.GamepadContext.html)
-/// but does nothing; a stub for when you don't need it or are
-/// on a platform that `gilrs` doesn't support.
-#[derive(Debug, Clone, Copy, Default)]
-pub(crate) struct NullGamepadContext {}
-
-impl GamepadContext for NullGamepadContext {
-    fn next_event(&mut self) -> Option<Event> {
-        panic!("Gamepad module disabled")
-    }
-
-    fn gamepad(&self, _id: GamepadId) -> Gamepad {
-        panic!("Gamepad module disabled")
-    }
-
-    fn gamepads(&self) -> GamepadsIterator {
-        panic!("Gamepad module disabled")
-    }
-=======
 /// Returns the `Gamepad` associated with an `id`.
 // TODO: Add deprecation version
 #[deprecated(note = "Use `ctx.gamepad.gamepad` instead")]
@@ -131,7 +92,6 @@
 #[deprecated(note = "Use `ctx.gamepad.gamepads` instead")]
 pub fn gamepads(ctx: &Context) -> GamepadsIterator {
     ctx.gamepad.gamepads()
->>>>>>> 8e9c1dda
 }
 
 // Properties gamepads might want:
