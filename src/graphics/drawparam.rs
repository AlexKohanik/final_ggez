--- conflicted
+++ resolved
@@ -99,13 +99,8 @@
     // TODO: Easy mirror functions for X and Y axis might be nice.
 }
 
-<<<<<<< HEAD
-/// Create a `DrawTransform` from a location
-impl<P> From<(P,)> for DrawTransform
-=======
-/// Create a DrawTransform from a location
+/// Create a `DrawParam` from a location
 impl<P> From<(P,)> for DrawParam
->>>>>>> 92e0c898
 where
     P: Into<mint::Point2<f32>>,
 {
@@ -114,13 +109,8 @@
     }
 }
 
-<<<<<<< HEAD
-/// Create a `DrawTransform` from a location and color
-impl<P, C> From<(P, C)> for DrawTransform
-=======
-/// Create a DrawTransform from a location and color
+/// Create a `DrawParam` from a location and color
 impl<P, C> From<(P, C)> for DrawParam
->>>>>>> 92e0c898
 where
     P: Into<mint::Point2<f32>>,
     C: Into<Color>,
@@ -130,7 +120,7 @@
     }
 }
 
-/// Create a DrawTransform from a location, rotation and color
+/// Create a `DrawParam` from a location, rotation and color
 impl<P, C> From<(P, f32, C)> for DrawParam
 where
     P: Into<mint::Point2<f32>>,
@@ -144,7 +134,7 @@
     }
 }
 
-/// Create a DrawTransform from a location, rotation, offset and color
+/// Create a `DrawParam` from a location, rotation, offset and color
 impl<P, C> From<(P, f32, P, C)> for DrawParam
 where
     P: Into<mint::Point2<f32>>,
@@ -159,7 +149,7 @@
     }
 }
 
-/// Create a DrawTransform from a location, rotation, offset, scale and color
+/// Create a `DrawParam` from a location, rotation, offset, scale and color
 impl<P, V, C> From<(P, f32, P, V, C)> for DrawParam
 where
     P: Into<mint::Point2<f32>>,
