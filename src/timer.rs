//! Timing and measurement functions.
//!
//! ggez does not try to do any framerate limitation by default. If
//! you want to run at anything other than full-bore max speed all the
//! time, call [`thread::yield_now()`](https://doc.rust-lang.org/std/thread/fn.yield_now.html)
//! (or [`timer::yield_now()`](fn.yield_now.html) which does the same
//! thing) to yield to the OS so it has a chance to breathe before continuing
//! with your game. This should prevent it from using 100% CPU as much unless it
//! really needs to.  Enabling vsync by setting
//! [`conf.window_setup.vsync`](../conf/struct.WindowSetup.html#structfield.vsync)
//! in your [`Conf`](../conf/struct.Conf.html) object is generally the best
//! way to cap your displayed framerate.
//!
//! For a more detailed tutorial in how to handle frame timings in games,
//! see <http://gafferongames.com/game-physics/fix-your-timestep/>

use std::{cmp, convert::TryFrom, f64, thread, time};

/// A simple buffer that fills
/// up to a limit and then holds the last
/// N items that have been inserted into it,
/// overwriting old ones in a round-robin fashion.
///
/// It's not quite a ring buffer 'cause you can't
/// remove items from it, it just holds the last N
/// things.
#[derive(Debug, Clone)]
struct LogBuffer<T>
where
    T: Clone,
{
    head: usize,
    size: usize,
    /// The number of actual samples inserted, used for
    /// smarter averaging.
    samples: usize,
    contents: Vec<T>,
}

impl<T> LogBuffer<T>
where
    T: Clone + Copy,
{
    fn new(size: usize, init_val: T) -> LogBuffer<T> {
        LogBuffer {
            head: 0,
            size,
            contents: vec![init_val; size],
            // Never divide by 0
            samples: 1,
        }
    }

    /// Pushes a new item into the `LogBuffer`, overwriting
    /// the oldest item in it.
    fn push(&mut self, item: T) {
        self.head = (self.head + 1) % self.contents.len();
        self.contents[self.head] = item;
        self.size = cmp::min(self.size + 1, self.contents.len());
        self.samples += 1;
    }

    /// Returns a slice pointing at the contents of the buffer.
    /// They are in *no particular order*, and if not all the
    /// slots are filled, the empty slots will be present but
    /// contain the initial value given to [`new()`](#method.new).
    ///
    /// We're only using this to log FPS for a short time,
    /// so we don't care for the second or so when it's inaccurate.
    fn contents(&self) -> &[T] {
        if self.samples > self.size {
            &self.contents
        } else {
            &self.contents[..self.samples]
        }
    }

    /// Returns the most recent value in the buffer.
    fn latest(&self) -> T {
        self.contents[self.head]
    }
}

/// A structure that contains our time-tracking state.
#[derive(Debug)]
pub struct TimeContext {
    init_instant: time::Instant,
    last_instant: time::Instant,
    frame_durations: LogBuffer<time::Duration>,
    residual_update_dt: time::Duration,
    frame_count: usize,
}

/// How many frames we log update times for.
const TIME_LOG_FRAMES: usize = 200;

impl TimeContext {
    /// Creates a new `TimeContext` and initializes the start to this instant.
    pub fn new() -> TimeContext {
        let initial_dt = time::Duration::from_millis(16);
        TimeContext {
            init_instant: time::Instant::now(),
            last_instant: time::Instant::now(),
            frame_durations: LogBuffer::new(TIME_LOG_FRAMES, initial_dt),
            residual_update_dt: time::Duration::from_secs(0),
            frame_count: 0,
        }
    }

    /// Get the time between the start of the last frame and the current one;
    /// in other words, the length of the last frame.
    pub fn delta(&self) -> time::Duration {
        self.frame_durations.latest()
    }

    /// Gets the average time of a frame, averaged
    /// over the last 200 frames.
    pub fn average_delta(&self) -> time::Duration {
        let sum: time::Duration = self.frame_durations.contents().iter().sum();
        // If our buffer is actually full, divide by its size.
        // Otherwise divide by the number of samples we've added
        if self.frame_durations.samples > self.frame_durations.size {
            sum / u32::try_from(self.frame_durations.size).unwrap()
        } else {
            sum / u32::try_from(self.frame_durations.samples).unwrap()
        }
    }

    /// Gets the FPS of the game, averaged over the last
    /// 200 frames.
    pub fn fps(&self) -> f64 {
        let duration_per_frame = self.average_delta();
        let seconds_per_frame = duration_per_frame.as_secs_f64();
        1.0 / seconds_per_frame
    }

    /// Gets the number of times the game has gone through its event loop.
    ///
    /// Specifically, the number of times that [`TimeContext::tick()`](struct.TimeContext.html#method.tick)
    /// has been called by it.
    pub fn ticks(&self) -> usize {
        self.frame_count
    }

    /// Returns the time since the game was initialized,
    /// as reported by the system clock.
    pub fn time_since_start(&self) -> time::Duration {
        time::Instant::now() - self.init_instant
    }

    /// Check whether or not the desired amount of time has elapsed
    /// since the last frame.
    ///
    /// The intention is to use this in your `update` call to control
    /// how often game logic is updated per frame (see [the astroblasto example](https://github.com/ggez/ggez/blob/30ea4a4ead67557d2ebb39550e17339323fc9c58/examples/05_astroblasto.rs#L438-L442)).
    ///
    /// Calling this decreases a timer inside the context if the function returns true.
    /// If called in a loop it may therefore return true once, twice or not at all, depending on
    /// how much time elapsed since the last frame.
    ///
    /// For more info on the idea behind this see <http://gafferongames.com/game-physics/fix-your-timestep/>.
    ///
    /// Due to the global nature of this timer it's desirable to only use this function at one point
    /// of your code. If you want to limit the frame rate in both game logic and drawing consider writing
    /// your own event loop, or using a dirty bit for when to redraw graphics, which is set whenever the game
    /// logic runs.
    pub fn check_update_time(&mut self, target_fps: u32) -> bool {
        let target_dt = fps_as_duration(target_fps);
        if self.residual_update_dt > target_dt {
            self.residual_update_dt -= target_dt;
            true
        } else {
            false
        }
    }

    /// Returns the fractional amount of a frame not consumed
    /// by  [`check_update_time()`](fn.check_update_time.html).
    /// For example, if the desired
    /// update frame time is 40 ms (25 fps), and 45 ms have
    /// passed since the last frame, [`check_update_time()`](fn.check_update_time.html)
    /// will return `true` and `remaining_update_time()` will
    /// return 5 ms -- the amount of time "overflowing" from one
    /// frame to the next.
    ///
    /// The intention is for it to be called in your
    /// [`draw()`](../event/trait.EventHandler.html#tymethod.draw) callback
    /// to interpolate physics states for smooth rendering.
    /// (see <http://gafferongames.com/game-physics/fix-your-timestep/>)
    pub fn remaining_update_time(&self) -> time::Duration {
        self.residual_update_dt
    }

    /// Update the state of the `TimeContext` to record that
    /// another frame has taken place.  Necessary for the FPS
    /// tracking and [`check_update_time()`](fn.check_update_time.html)
    /// functions to work.
    ///
    /// It's usually not necessary to call this function yourself,
    /// [`event::run()`](../event/fn.run.html) will do it for you.
    pub fn tick(&mut self) {
        let now = time::Instant::now();
        let time_since_last = now - self.last_instant;
        self.frame_durations.push(time_since_last);
        self.last_instant = now;
        self.frame_count += 1;

        self.residual_update_dt += time_since_last;
    }

    /// Get the time between the start of the last frame and the current one;
    /// in other words, the length of the last frame.
    pub fn delta(&self) -> time::Duration {
        self.frame_durations.latest()
    }

    /// Gets the average time of a frame, averaged
    /// over the last 200 frames.
    pub fn average_delta(&self) -> time::Duration {
        let sum: time::Duration = self.frame_durations.contents().iter().sum();
        if self.frame_durations.samples > self.frame_durations.size {
            sum / u32::try_from(self.frame_durations.size).unwrap()
        } else {
            sum / u32::try_from(self.frame_durations.samples).unwrap()
        }
    }

    /// Gets the FPS of the game, averaged over the last
    /// 200 frames.
    pub fn fps(&self) -> f64 {
        let duration_per_frame = self.average_delta();
        let seconds_per_frame = duration_per_frame.as_secs_f64();
        1.0 / seconds_per_frame
    }

<<<<<<< HEAD
    /// Returns the time since the game was initialized,
    /// as reported by the system clock.
    pub fn time_since_start(&self) -> time::Duration {
        time::Instant::now() - self.init_instant
    }

    /// Check whether or not the desired amount of time has elapsed
    /// since the last frame.
    ///
    /// The intention is to use this in your `update` call to control
    /// how often game logic is updated per frame (see [the astroblasto example](https://github.com/ggez/ggez/blob/30ea4a4ead67557d2ebb39550e17339323fc9c58/examples/05_astroblasto.rs#L438-L442)).
    ///
    /// Calling this decreases a timer inside the context if the function returns true.
    /// If called in a loop it may therefore return true once, twice or not at all, depending on
    /// how much time elapsed since the last frame.
    ///
    /// For more info on the idea behind this see <http://gafferongames.com/game-physics/fix-your-timestep/>.
    ///
    /// Due to the global nature of this timer it's desirable to only use this function at one point
    /// of your code. If you want to limit the frame rate in both game logic and drawing consider writing
    /// your own event loop, or using a dirty bit for when to redraw graphics, which is set whenever the game
    /// logic runs.
    pub fn check_update_time(&mut self, target_fps: u32) -> bool {
        let target_dt = fps_as_duration(target_fps);
        if self.residual_update_dt > target_dt {
            self.residual_update_dt -= target_dt;
            true
        } else {
            false
        }
    }

    /// Returns the fractional amount of a frame not consumed
    /// by  [`check_update_time()`](fn.check_update_time.html).
    /// For example, if the desired
    /// update frame time is 40 ms (25 fps), and 45 ms have
    /// passed since the last frame, [`check_update_time()`](fn.check_update_time.html)
    /// will return `true` and `remaining_update_time()` will
    /// return 5 ms -- the amount of time "overflowing" from one
    /// frame to the next.
    ///
    /// The intention is for it to be called in your
    /// [`draw()`](../event/trait.EventHandler.html#tymethod.draw) callback
    /// to interpolate physics states for smooth rendering.
    /// (see <http://gafferongames.com/game-physics/fix-your-timestep/>)
    pub fn remaining_update_time(&self) -> time::Duration {
        self.residual_update_dt
    }

    /// Gets the number of times the game has gone through its event loop.
    ///
    /// Specifically, the number of times that [`TimeContext::tick()`](struct.TimeContext.html#method.tick)
    /// has been called by it.
    pub fn ticks(&self) -> usize {
        self.frame_count
    }
}

impl Default for TimeContext {
    fn default() -> Self {
        Self::new()
    }
=======
/// Get the time between the start of the last frame and the current one;
/// in other words, the length of the last frame.
#[deprecated(note = "Use `ctx.time.delta` instead")]
pub fn delta(ctx: &Context) -> time::Duration {
    ctx.time.delta()
}

/// Gets the average time of a frame, averaged
/// over the last 200 frames.
#[deprecated(note = "Use `ctx.time.average_delta` instead")]
pub fn average_delta(ctx: &Context) -> time::Duration {
    ctx.time.average_delta()
>>>>>>> 8e9c1dda
}

/// Returns a `Duration` representing how long each
/// frame should be to match the given fps.
///
/// Approximately.
fn fps_as_duration(fps: u32) -> time::Duration {
    let target_dt_seconds = 1.0 / f64::from(fps);
    time::Duration::from_secs_f64(target_dt_seconds)
}

<<<<<<< HEAD
=======
/// Gets the FPS of the game, averaged over the last
/// 200 frames.
#[deprecated(note = "Use `ctx.time.fps` instead")]
pub fn fps(ctx: &Context) -> f64 {
    ctx.time.fps()
}

/// Returns the time since the game was initialized,
/// as reported by the system clock.
#[deprecated(note = "Use `ctx.time.time_since_start` instead")]
pub fn time_since_start(ctx: &Context) -> time::Duration {
    let tc = &ctx.time;
    time::Instant::now() - tc.init_instant
}

/// Check whether or not the desired amount of time has elapsed
/// since the last frame.
///
/// The intention is to use this in your `update` call to control
/// how often game logic is updated per frame (see [the astroblasto example](https://github.com/ggez/ggez/blob/30ea4a4ead67557d2ebb39550e17339323fc9c58/examples/05_astroblasto.rs#L438-L442)).
///
/// Calling this decreases a timer inside the context if the function returns true.
/// If called in a loop it may therefore return true once, twice or not at all, depending on
/// how much time elapsed since the last frame.
///
/// For more info on the idea behind this see <http://gafferongames.com/game-physics/fix-your-timestep/>.
///
/// Due to the global nature of this timer it's desirable to only use this function at one point
/// of your code. If you want to limit the frame rate in both game logic and drawing consider writing
/// your own event loop, or using a dirty bit for when to redraw graphics, which is set whenever the game
/// logic runs.
#[deprecated(note = "Use `ctx.time.check_update_time` instead")]
pub fn check_update_time(ctx: &mut Context, target_fps: u32) -> bool {
    let timedata = &mut ctx.time;

    let target_dt = fps_as_duration(target_fps);
    if timedata.residual_update_dt > target_dt {
        timedata.residual_update_dt -= target_dt;
        true
    } else {
        false
    }
}

/// Returns the fractional amount of a frame not consumed
/// by  [`check_update_time()`](fn.check_update_time.html).
/// For example, if the desired
/// update frame time is 40 ms (25 fps), and 45 ms have
/// passed since the last frame, [`check_update_time()`](fn.check_update_time.html)
/// will return `true` and `remaining_update_time()` will
/// return 5 ms -- the amount of time "overflowing" from one
/// frame to the next.
///
/// The intention is for it to be called in your
/// [`draw()`](../event/trait.EventHandler.html#tymethod.draw) callback
/// to interpolate physics states for smooth rendering.
/// (see <http://gafferongames.com/game-physics/fix-your-timestep/>)
#[deprecated(note = "Use `ctx.time.remaining_update_time` instead")]
pub fn remaining_update_time(ctx: &Context) -> time::Duration {
    ctx.time.residual_update_dt
}

>>>>>>> 8e9c1dda
/// Pauses the current thread for the target duration.
/// Just calls [`std::thread::sleep()`](https://doc.rust-lang.org/std/thread/fn.sleep.html)
/// so it's as accurate as that is (which is usually not very).
pub fn sleep(duration: time::Duration) {
    thread::sleep(duration);
}

/// Yields the current timeslice to the OS.
///
/// This just calls [`std::thread::yield_now()`](https://doc.rust-lang.org/std/thread/fn.yield_now.html)
/// but it's handy to have here.
pub fn yield_now() {
    thread::yield_now();
<<<<<<< HEAD
=======
}

/// Gets the number of times the game has gone through its event loop.
///
/// Specifically, the number of times that [`TimeContext::tick()`](struct.TimeContext.html#method.tick)
/// has been called by it.
#[deprecated(note = "Use `ctx.time.ticks` instead")]
pub fn ticks(ctx: &Context) -> usize {
    ctx.time.frame_count
>>>>>>> 8e9c1dda
}<|MERGE_RESOLUTION|>--- conflicted
+++ resolved
@@ -16,6 +16,8 @@
 
 use std::{cmp, convert::TryFrom, f64, thread, time};
 
+use crate::Context;
+
 /// A simple buffer that fills
 /// up to a limit and then holds the last
 /// N items that have been inserted into it,
@@ -207,96 +209,14 @@
 
         self.residual_update_dt += time_since_last;
     }
-
-    /// Get the time between the start of the last frame and the current one;
-    /// in other words, the length of the last frame.
-    pub fn delta(&self) -> time::Duration {
-        self.frame_durations.latest()
-    }
-
-    /// Gets the average time of a frame, averaged
-    /// over the last 200 frames.
-    pub fn average_delta(&self) -> time::Duration {
-        let sum: time::Duration = self.frame_durations.contents().iter().sum();
-        if self.frame_durations.samples > self.frame_durations.size {
-            sum / u32::try_from(self.frame_durations.size).unwrap()
-        } else {
-            sum / u32::try_from(self.frame_durations.samples).unwrap()
-        }
-    }
-
-    /// Gets the FPS of the game, averaged over the last
-    /// 200 frames.
-    pub fn fps(&self) -> f64 {
-        let duration_per_frame = self.average_delta();
-        let seconds_per_frame = duration_per_frame.as_secs_f64();
-        1.0 / seconds_per_frame
-    }
-
-<<<<<<< HEAD
-    /// Returns the time since the game was initialized,
-    /// as reported by the system clock.
-    pub fn time_since_start(&self) -> time::Duration {
-        time::Instant::now() - self.init_instant
-    }
-
-    /// Check whether or not the desired amount of time has elapsed
-    /// since the last frame.
-    ///
-    /// The intention is to use this in your `update` call to control
-    /// how often game logic is updated per frame (see [the astroblasto example](https://github.com/ggez/ggez/blob/30ea4a4ead67557d2ebb39550e17339323fc9c58/examples/05_astroblasto.rs#L438-L442)).
-    ///
-    /// Calling this decreases a timer inside the context if the function returns true.
-    /// If called in a loop it may therefore return true once, twice or not at all, depending on
-    /// how much time elapsed since the last frame.
-    ///
-    /// For more info on the idea behind this see <http://gafferongames.com/game-physics/fix-your-timestep/>.
-    ///
-    /// Due to the global nature of this timer it's desirable to only use this function at one point
-    /// of your code. If you want to limit the frame rate in both game logic and drawing consider writing
-    /// your own event loop, or using a dirty bit for when to redraw graphics, which is set whenever the game
-    /// logic runs.
-    pub fn check_update_time(&mut self, target_fps: u32) -> bool {
-        let target_dt = fps_as_duration(target_fps);
-        if self.residual_update_dt > target_dt {
-            self.residual_update_dt -= target_dt;
-            true
-        } else {
-            false
-        }
-    }
-
-    /// Returns the fractional amount of a frame not consumed
-    /// by  [`check_update_time()`](fn.check_update_time.html).
-    /// For example, if the desired
-    /// update frame time is 40 ms (25 fps), and 45 ms have
-    /// passed since the last frame, [`check_update_time()`](fn.check_update_time.html)
-    /// will return `true` and `remaining_update_time()` will
-    /// return 5 ms -- the amount of time "overflowing" from one
-    /// frame to the next.
-    ///
-    /// The intention is for it to be called in your
-    /// [`draw()`](../event/trait.EventHandler.html#tymethod.draw) callback
-    /// to interpolate physics states for smooth rendering.
-    /// (see <http://gafferongames.com/game-physics/fix-your-timestep/>)
-    pub fn remaining_update_time(&self) -> time::Duration {
-        self.residual_update_dt
-    }
-
-    /// Gets the number of times the game has gone through its event loop.
-    ///
-    /// Specifically, the number of times that [`TimeContext::tick()`](struct.TimeContext.html#method.tick)
-    /// has been called by it.
-    pub fn ticks(&self) -> usize {
-        self.frame_count
-    }
 }
 
 impl Default for TimeContext {
     fn default() -> Self {
         Self::new()
     }
-=======
+}
+
 /// Get the time between the start of the last frame and the current one;
 /// in other words, the length of the last frame.
 #[deprecated(note = "Use `ctx.time.delta` instead")]
@@ -309,7 +229,6 @@
 #[deprecated(note = "Use `ctx.time.average_delta` instead")]
 pub fn average_delta(ctx: &Context) -> time::Duration {
     ctx.time.average_delta()
->>>>>>> 8e9c1dda
 }
 
 /// Returns a `Duration` representing how long each
@@ -321,8 +240,6 @@
     time::Duration::from_secs_f64(target_dt_seconds)
 }
 
-<<<<<<< HEAD
-=======
 /// Gets the FPS of the game, averaged over the last
 /// 200 frames.
 #[deprecated(note = "Use `ctx.time.fps` instead")]
@@ -385,7 +302,6 @@
     ctx.time.residual_update_dt
 }
 
->>>>>>> 8e9c1dda
 /// Pauses the current thread for the target duration.
 /// Just calls [`std::thread::sleep()`](https://doc.rust-lang.org/std/thread/fn.sleep.html)
 /// so it's as accurate as that is (which is usually not very).
@@ -399,8 +315,6 @@
 /// but it's handy to have here.
 pub fn yield_now() {
     thread::yield_now();
-<<<<<<< HEAD
-=======
 }
 
 /// Gets the number of times the game has gone through its event loop.
@@ -410,5 +324,4 @@
 #[deprecated(note = "Use `ctx.time.ticks` instead")]
 pub fn ticks(ctx: &Context) -> usize {
     ctx.time.frame_count
->>>>>>> 8e9c1dda
 }