--- conflicted
+++ resolved
@@ -81,26 +81,15 @@
     // Suffice to say for now, Images are bound to the Context in which
     // they are created.
     // TODO: Make it use sdl2_gfx to load all image types.
-<<<<<<< HEAD
-    pub fn new(context: &mut Context, path: &path::Path) -> Image {
-=======
-    pub fn new(context: &Context, path: &path::Path) -> GameResult<Image> {
-        let renderer = &context.renderer;
->>>>>>> 5db1d94d
+    pub fn new(context: &mut Context, path: &path::Path) -> GameResult<Image> {
 
         let mut buffer: Vec<u8> = Vec::new();
         let rwops = try!(rwops_from_path(context, path, &mut buffer));
         // SDL2_image SNEAKILY adds this method to RWops.
-<<<<<<< HEAD
-        let surf = rwops.load().unwrap();
+        let surf = try!(rwops.load());
         let renderer = &context.renderer;
-        let tex = renderer.create_texture_from_surface(surf).unwrap();
-        Image {
-=======
-        let surf = try!(rwops.load());
         let tex = try!(renderer.create_texture_from_surface(surf));
         Ok(Image {
->>>>>>> 5db1d94d
             texture: tex,
         })
     }
@@ -126,11 +115,7 @@
 
 impl Font {
     /// Load a new TTF font from the given file.
-<<<<<<< HEAD
-    pub fn new(context: &mut Context, path: &path::Path, size: u16) -> Font {
-=======
-    pub fn new(context: &Context, path: &path::Path, size: u16) -> GameResult<Font> {
->>>>>>> 5db1d94d
+    pub fn new(context: &mut Context, path: &path::Path, size: u16) -> GameResult<Font> {
         let mut buffer: Vec<u8> = Vec::new();
         let mut rwops = try!(rwops_from_path(context, path, &mut buffer));
 
