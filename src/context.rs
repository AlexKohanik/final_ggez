--- conflicted
+++ resolved
@@ -75,7 +75,10 @@
 impl Context {
     /// Tries to create a new Context using settings from the given [`Conf`](../conf/struct.Conf.html) object.
     /// Usually called by [`ContextBuilder::build()`](struct.ContextBuilder.html#method.build).
-    fn from_conf(conf: conf::Conf, mut fs: Filesystem) -> GameResult<(Context, winit::event_loop::EventLoop<()>)> {
+    fn from_conf(
+        conf: conf::Conf,
+        mut fs: Filesystem,
+    ) -> GameResult<(Context, winit::event_loop::EventLoop<()>)> {
         let debug_id = DebugId::new();
         let audio_context: Box<dyn audio::AudioContext> = if conf.modules.audio {
             Box::new(audio::RodioAudioContext::new()?)
@@ -128,15 +131,8 @@
     pub fn process_event(&mut self, event: &winit::event::Event<()>) {
         match event {
             winit_event::Event::WindowEvent { event, .. } => match event {
-<<<<<<< HEAD
-                winit_event::WindowEvent::Resized(logical_size) => {
-                    let hidpi_factor = self.gfx_context.window.window().get_hidpi_factor();
-                    let physical_size = logical_size.to_physical(hidpi_factor as f64);
-                    self.gfx_context.window.resize(physical_size);
-=======
                 winit_event::WindowEvent::Resized(physical_size) => {
                     self.gfx_context.window.resize(*physical_size);
->>>>>>> 2e4c162b
                     self.gfx_context.resize_viewport();
                 }
                 winit_event::WindowEvent::CursorMoved {
